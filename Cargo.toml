--- conflicted
+++ resolved
@@ -22,14 +22,12 @@
 name = "cargo-valgrind"
 path = "src/bin/main.rs"
 
-<<<<<<< HEAD
 [dependencies.clap]
 version = "2.33"
-=======
+
 [dependencies.serde]
 version = "1.0"
 features = ["derive"]
 
 [dependencies.serde_json]
-version = "1.0"
->>>>>>> 2665c206
+version = "1.0"